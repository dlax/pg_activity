<<<<<<< HEAD
pg-activity (2.0.0~a3-0dlb1buster-1) buster; urgency=medium
=======
pg-activity (2.0.3-0dlb1-1) unstable; urgency=medium

  * New upstream release.

 -- Denis Laxalde <denis.laxalde@dalibo.com>  Wed, 27 Jan 2021 18:01:32 +0100

pg-activity (2.0.0~a3-0dlb1-1) unstable; urgency=medium
>>>>>>> 4b20693e

  * New upstream pre-release

 -- Denis Laxalde <denis.laxalde@dalibo.com>  Fri, 11 Dec 2020 15:38:49 +0100

pg-activity (2.0.0~a2-0dlb1buster-1) buster; urgency=medium

  * Build-Depends on debhelper >= 12

 -- Denis Laxalde <denis.laxalde@dalibo.com>  Fri, 11 Dec 2020 13:27:06 +0100

pg-activity (2.0.0~a2-0dlb1-1) unstable; urgency=medium

  * New upstream pre-release

 -- Denis Laxalde <denis.laxalde@dalibo.com>  Fri, 11 Dec 2020 13:25:19 +0100

pg-activity (1.6.2-1) unstable; urgency=medium

  * New upstream release

 -- Emmanuel Bouthenot <kolter@debian.org>  Sat, 21 Nov 2020 07:25:15 +0000

pg-activity (1.6.1-1) unstable; urgency=medium

  [ Emmanuel Bouthenot ]
  * Switch debhelper compatibility to 13
  * Set Rules-Requires-Root to no
  * Update debian/watch: upstream repository has moved

  [ Debian Janitor ]
  * Update standards version to 4.5.0, no changes needed.
  * Set debhelper-compat version in Build-Depends.
  * Set fields Upstream-Contact in debian/copyright.
  * Remove obsolete fields Contact, Name from debian/upstream/metadata.

 -- Emmanuel Bouthenot <kolter@debian.org>  Sat, 19 Sep 2020 08:07:40 +0000

pg-activity (1.5.0-1.1) unstable; urgency=medium

  * Non-maintainer upload.
  * No change source upload to allow fixes for #937277 to make it to Testing

 -- Scott Kitterman <scott@kitterman.com>  Mon, 09 Mar 2020 19:39:30 -0400

pg-activity (1.5.0-1) unstable; urgency=medium

  * New upstream release
  * Switch debhelper compatibility to 12
  * Bump Standards-Version to 4.4.0
  * Switch to python3 (thanks to Sandro Tosi for the patch)
    (Closes: #935476, #937277)
  * Add a patch to fix typos in manpages

 -- Emmanuel Bouthenot <kolter@debian.org>  Thu, 29 Aug 2019 08:04:54 +0000

pg-activity (1.4.0-2) unstable; urgency=medium

  * Switch debhelper compatibility to 11
  * Bump Standards-Version to 4.1.5
  * Fix debian/copyright Format URI to use https
  * Update Vcs-Git and Vcs-Browser with new repository on salsa.debian.org
  * Remove deprecated -X-Python-Version field in d/control
  * Add debian/upstream/metadata
  * Use pybuild as build system

 -- Emmanuel Bouthenot <kolter@debian.org>  Thu, 05 Jul 2018 14:09:22 +0000

pg-activity (1.4.0-1) unstable; urgency=medium

  * New upstream release (Closes: #879938)
    - Remove unused patches (typos fixes) merged upstream
  * Bump Standards-Version 4.1.2
  * Change Priority from extra to optional

 -- Emmanuel Bouthenot <kolter@debian.org>  Wed, 06 Dec 2017 23:18:10 +0100

pg-activity (1.3.1-1) unstable; urgency=medium

  * New upstream release
  * Remove patch to fix manpage whatis entry (merged upstream)
  * Add a patch to fix typos in manpage
  * Bump Standards-Version to 3.9.8
  * Fix Vcs-(Git|Browser) fields to use secure URIs

 -- Emmanuel Bouthenot <kolter@debian.org>  Thu, 06 Oct 2016 21:34:17 +0200

pg-activity (1.3.0-1) unstable; urgency=medium

  * New upstream release
  * Add a patch to fix manpage whatis entry

 -- Emmanuel Bouthenot <kolter@debian.org>  Wed, 02 Dec 2015 17:03:00 +0100

pg-activity (1.2.0-1) unstable; urgency=medium

  * New upstream release
  * Bump Standards-Version to 3.9.6
  * Fix debian/copyright custom license short name to make lintian happy
  * Add man page

 -- Emmanuel Bouthenot <kolter@debian.org>  Fri, 27 Mar 2015 06:40:49 +0100

pg-activity (1.1.1-1) unstable; urgency=medium

  * New upstream release
  * Bump Standards-Version to 3.9.5
  * Update copyright to reflect license switch from BSD3-Clause to
    PostgreSQL license (MIT variant)

 -- Emmanuel Bouthenot <kolter@debian.org>  Sat, 18 Jan 2014 10:51:46 +0000

pg-activity (1.0.2-1) unstable; urgency=low

  * New upstream release
  * Remove patches merged upstream

 -- Emmanuel Bouthenot <kolter@debian.org>  Sat, 29 Jun 2013 09:01:02 +0000

pg-activity (1.0.1-1) unstable; urgency=low

  * Initial release (Closes: #705405)

 -- Emmanuel Bouthenot <kolter@debian.org>  Sun, 14 Apr 2013 13:16:27 +0000<|MERGE_RESOLUTION|>--- conflicted
+++ resolved
@@ -1,14 +1,10 @@
-<<<<<<< HEAD
-pg-activity (2.0.0~a3-0dlb1buster-1) buster; urgency=medium
-=======
-pg-activity (2.0.3-0dlb1-1) unstable; urgency=medium
+pg-activity (2.0.3-0dlb1buster-1) buster; urgency=medium
 
   * New upstream release.
 
  -- Denis Laxalde <denis.laxalde@dalibo.com>  Wed, 27 Jan 2021 18:01:32 +0100
 
-pg-activity (2.0.0~a3-0dlb1-1) unstable; urgency=medium
->>>>>>> 4b20693e
+pg-activity (2.0.0~a3-0dlb1buster-1) buster; urgency=medium
 
   * New upstream pre-release
 
