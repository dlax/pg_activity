<<<<<<< HEAD
pg-activity (2.0.3-0dlb1buster-1) buster; urgency=medium
=======
pg-activity (2.1.0~dlb1-1) unstable; urgency=medium

  * New upstream release.

 -- Denis Laxalde <denis.laxalde@dalibo.com>  Mon, 08 Mar 2021 16:24:49 +0100

pg-activity (2.0.3-0dlb1-1) unstable; urgency=medium
>>>>>>> 3d3fd0e9

  * New upstream release.

 -- Denis Laxalde <denis.laxalde@dalibo.com>  Wed, 27 Jan 2021 18:01:32 +0100

pg-activity (2.0.0~a3-0dlb1buster-1) buster; urgency=medium

  * New upstream pre-release

 -- Denis Laxalde <denis.laxalde@dalibo.com>  Fri, 11 Dec 2020 15:38:49 +0100

pg-activity (2.0.0~a2-0dlb1buster-1) buster; urgency=medium

  * Build-Depends on debhelper >= 12

 -- Denis Laxalde <denis.laxalde@dalibo.com>  Fri, 11 Dec 2020 13:27:06 +0100

pg-activity (2.0.0~a2-0dlb1-1) unstable; urgency=medium

  * New upstream pre-release

 -- Denis Laxalde <denis.laxalde@dalibo.com>  Fri, 11 Dec 2020 13:25:19 +0100

pg-activity (1.6.2-1) unstable; urgency=medium

  * New upstream release

 -- Emmanuel Bouthenot <kolter@debian.org>  Sat, 21 Nov 2020 07:25:15 +0000

pg-activity (1.6.1-1) unstable; urgency=medium

  [ Emmanuel Bouthenot ]
  * Switch debhelper compatibility to 13
  * Set Rules-Requires-Root to no
  * Update debian/watch: upstream repository has moved

  [ Debian Janitor ]
  * Update standards version to 4.5.0, no changes needed.
  * Set debhelper-compat version in Build-Depends.
  * Set fields Upstream-Contact in debian/copyright.
  * Remove obsolete fields Contact, Name from debian/upstream/metadata.

 -- Emmanuel Bouthenot <kolter@debian.org>  Sat, 19 Sep 2020 08:07:40 +0000

pg-activity (1.5.0-1.1) unstable; urgency=medium

  * Non-maintainer upload.
  * No change source upload to allow fixes for #937277 to make it to Testing

 -- Scott Kitterman <scott@kitterman.com>  Mon, 09 Mar 2020 19:39:30 -0400

pg-activity (1.5.0-1) unstable; urgency=medium

  * New upstream release
  * Switch debhelper compatibility to 12
  * Bump Standards-Version to 4.4.0
  * Switch to python3 (thanks to Sandro Tosi for the patch)
    (Closes: #935476, #937277)
  * Add a patch to fix typos in manpages

 -- Emmanuel Bouthenot <kolter@debian.org>  Thu, 29 Aug 2019 08:04:54 +0000

pg-activity (1.4.0-2) unstable; urgency=medium

  * Switch debhelper compatibility to 11
  * Bump Standards-Version to 4.1.5
  * Fix debian/copyright Format URI to use https
  * Update Vcs-Git and Vcs-Browser with new repository on salsa.debian.org
  * Remove deprecated -X-Python-Version field in d/control
  * Add debian/upstream/metadata
  * Use pybuild as build system

 -- Emmanuel Bouthenot <kolter@debian.org>  Thu, 05 Jul 2018 14:09:22 +0000

pg-activity (1.4.0-1) unstable; urgency=medium

  * New upstream release (Closes: #879938)
    - Remove unused patches (typos fixes) merged upstream
  * Bump Standards-Version 4.1.2
  * Change Priority from extra to optional

 -- Emmanuel Bouthenot <kolter@debian.org>  Wed, 06 Dec 2017 23:18:10 +0100

pg-activity (1.3.1-1) unstable; urgency=medium

  * New upstream release
  * Remove patch to fix manpage whatis entry (merged upstream)
  * Add a patch to fix typos in manpage
  * Bump Standards-Version to 3.9.8
  * Fix Vcs-(Git|Browser) fields to use secure URIs

 -- Emmanuel Bouthenot <kolter@debian.org>  Thu, 06 Oct 2016 21:34:17 +0200

pg-activity (1.3.0-1) unstable; urgency=medium

  * New upstream release
  * Add a patch to fix manpage whatis entry

 -- Emmanuel Bouthenot <kolter@debian.org>  Wed, 02 Dec 2015 17:03:00 +0100

pg-activity (1.2.0-1) unstable; urgency=medium

  * New upstream release
  * Bump Standards-Version to 3.9.6
  * Fix debian/copyright custom license short name to make lintian happy
  * Add man page

 -- Emmanuel Bouthenot <kolter@debian.org>  Fri, 27 Mar 2015 06:40:49 +0100

pg-activity (1.1.1-1) unstable; urgency=medium

  * New upstream release
  * Bump Standards-Version to 3.9.5
  * Update copyright to reflect license switch from BSD3-Clause to
    PostgreSQL license (MIT variant)

 -- Emmanuel Bouthenot <kolter@debian.org>  Sat, 18 Jan 2014 10:51:46 +0000

pg-activity (1.0.2-1) unstable; urgency=low

  * New upstream release
  * Remove patches merged upstream

 -- Emmanuel Bouthenot <kolter@debian.org>  Sat, 29 Jun 2013 09:01:02 +0000

pg-activity (1.0.1-1) unstable; urgency=low

  * Initial release (Closes: #705405)

 -- Emmanuel Bouthenot <kolter@debian.org>  Sun, 14 Apr 2013 13:16:27 +0000<|MERGE_RESOLUTION|>--- conflicted
+++ resolved
@@ -1,14 +1,10 @@
-<<<<<<< HEAD
-pg-activity (2.0.3-0dlb1buster-1) buster; urgency=medium
-=======
-pg-activity (2.1.0~dlb1-1) unstable; urgency=medium
+pg-activity (2.1.0~dlb1deb10-1) buster; urgency=medium
 
   * New upstream release.
 
  -- Denis Laxalde <denis.laxalde@dalibo.com>  Mon, 08 Mar 2021 16:24:49 +0100
 
-pg-activity (2.0.3-0dlb1-1) unstable; urgency=medium
->>>>>>> 3d3fd0e9
+pg-activity (2.0.3-0dlb1-1) buster; urgency=medium
 
   * New upstream release.
 
